#include "../evlist.h"
#include "../cache.h"
#include "../evsel.h"
#include "../sort.h"
#include "../hist.h"
#include "../helpline.h"
#include "gtk.h"

#define MAX_COLUMNS			32

static int __percent_color_snprintf(struct perf_hpp *hpp, const char *fmt, ...)
{
	int ret = 0;
	va_list args;
	double percent;
	const char *markup;
	char *buf = hpp->buf;
	size_t size = hpp->size;

	va_start(args, fmt);
	percent = va_arg(args, double);
	va_end(args);

	markup = perf_gtk__get_percent_color(percent);
	if (markup)
		ret += scnprintf(buf, size, markup);

	ret += scnprintf(buf + ret, size - ret, fmt, percent);

	if (markup)
		ret += scnprintf(buf + ret, size - ret, "</span>");

	return ret;
}

#define __HPP_COLOR_PERCENT_FN(_type, _field)					\
static u64 he_get_##_field(struct hist_entry *he)				\
{										\
	return he->stat._field;							\
}										\
										\
static int perf_gtk__hpp_color_##_type(struct perf_hpp_fmt *fmt __maybe_unused,	\
				       struct perf_hpp *hpp,			\
				       struct hist_entry *he)			\
{										\
	return __hpp__fmt(hpp, he, he_get_##_field, " %6.2f%%",			\
			  __percent_color_snprintf, true);			\
}

#define __HPP_COLOR_ACC_PERCENT_FN(_type, _field)				\
static u64 he_get_acc_##_field(struct hist_entry *he)				\
{										\
	return he->stat_acc->_field;						\
}										\
										\
static int perf_gtk__hpp_color_##_type(struct perf_hpp_fmt *fmt __maybe_unused,	\
				       struct perf_hpp *hpp,			\
				       struct hist_entry *he)			\
{										\
	return __hpp__fmt_acc(hpp, he, he_get_acc_##_field, " %6.2f%%",		\
			      __percent_color_snprintf, true);			\
}

__HPP_COLOR_PERCENT_FN(overhead, period)
__HPP_COLOR_PERCENT_FN(overhead_sys, period_sys)
__HPP_COLOR_PERCENT_FN(overhead_us, period_us)
__HPP_COLOR_PERCENT_FN(overhead_guest_sys, period_guest_sys)
__HPP_COLOR_PERCENT_FN(overhead_guest_us, period_guest_us)
__HPP_COLOR_ACC_PERCENT_FN(overhead_acc, period)

#undef __HPP_COLOR_PERCENT_FN


void perf_gtk__init_hpp(void)
{
	perf_hpp__format[PERF_HPP__OVERHEAD].color =
				perf_gtk__hpp_color_overhead;
	perf_hpp__format[PERF_HPP__OVERHEAD_SYS].color =
				perf_gtk__hpp_color_overhead_sys;
	perf_hpp__format[PERF_HPP__OVERHEAD_US].color =
				perf_gtk__hpp_color_overhead_us;
	perf_hpp__format[PERF_HPP__OVERHEAD_GUEST_SYS].color =
				perf_gtk__hpp_color_overhead_guest_sys;
	perf_hpp__format[PERF_HPP__OVERHEAD_GUEST_US].color =
				perf_gtk__hpp_color_overhead_guest_us;
	perf_hpp__format[PERF_HPP__OVERHEAD_ACC].color =
				perf_gtk__hpp_color_overhead_acc;
}

static void callchain_list__sym_name(struct callchain_list *cl,
				     char *bf, size_t bfsize)
{
	if (cl->ms.sym)
		scnprintf(bf, bfsize, "%s", cl->ms.sym->name);
	else
		scnprintf(bf, bfsize, "%#" PRIx64, cl->ip);
}

static void perf_gtk__add_callchain(struct rb_root *root, GtkTreeStore *store,
				    GtkTreeIter *parent, int col, u64 total)
{
	struct rb_node *nd;
	bool has_single_node = (rb_first(root) == rb_last(root));

	for (nd = rb_first(root); nd; nd = rb_next(nd)) {
		struct callchain_node *node;
		struct callchain_list *chain;
		GtkTreeIter iter, new_parent;
		bool need_new_parent;
		double percent;
		u64 hits, child_total;

		node = rb_entry(nd, struct callchain_node, rb_node);

		hits = callchain_cumul_hits(node);
		percent = 100.0 * hits / total;

		new_parent = *parent;
		need_new_parent = !has_single_node && (node->val_nr > 1);

		list_for_each_entry(chain, &node->val, list) {
			char buf[128];

			gtk_tree_store_append(store, &iter, &new_parent);

			scnprintf(buf, sizeof(buf), "%5.2f%%", percent);
			gtk_tree_store_set(store, &iter, 0, buf, -1);

			callchain_list__sym_name(chain, buf, sizeof(buf));
			gtk_tree_store_set(store, &iter, col, buf, -1);

			if (need_new_parent) {
				/*
				 * Only show the top-most symbol in a callchain
				 * if it's not the only callchain.
				 */
				new_parent = iter;
				need_new_parent = false;
			}
		}

		if (callchain_param.mode == CHAIN_GRAPH_REL)
			child_total = node->children_hit;
		else
			child_total = total;

		/* Now 'iter' contains info of the last callchain_list */
		perf_gtk__add_callchain(&node->rb_root, store, &iter, col,
					child_total);
	}
}

static void on_row_activated(GtkTreeView *view, GtkTreePath *path,
			     GtkTreeViewColumn *col __maybe_unused,
			     gpointer user_data __maybe_unused)
{
	bool expanded = gtk_tree_view_row_expanded(view, path);

	if (expanded)
		gtk_tree_view_collapse_row(view, path);
	else
		gtk_tree_view_expand_row(view, path, FALSE);
}

static void perf_gtk__show_hists(GtkWidget *window, struct hists *hists,
				 float min_pcnt)
{
	struct perf_hpp_fmt *fmt;
	GType col_types[MAX_COLUMNS];
	GtkCellRenderer *renderer;
	GtkTreeStore *store;
	struct rb_node *nd;
	GtkWidget *view;
	int col_idx;
	int sym_col = -1;
	int nr_cols;
	char s[512];

	struct perf_hpp hpp = {
		.buf		= s,
		.size		= sizeof(s),
	};

	nr_cols = 0;

	perf_hpp__for_each_format(fmt)
		col_types[nr_cols++] = G_TYPE_STRING;

	store = gtk_tree_store_newv(nr_cols, col_types);

	view = gtk_tree_view_new();

	renderer = gtk_cell_renderer_text_new();

	col_idx = 0;

	perf_hpp__for_each_format(fmt) {
		if (perf_hpp__should_skip(fmt))
			continue;

<<<<<<< HEAD
=======
		/*
		 * XXX no way to determine where symcol column is..
		 *     Just use last column for now.
		 */
		if (perf_hpp__is_sort_entry(fmt))
			sym_col = col_idx;

>>>>>>> 82b89778
		fmt->header(fmt, &hpp, hists_to_evsel(hists));

		gtk_tree_view_insert_column_with_attributes(GTK_TREE_VIEW(view),
							    -1, ltrim(s),
							    renderer, "markup",
							    col_idx++, NULL);
	}

	for (col_idx = 0; col_idx < nr_cols; col_idx++) {
		GtkTreeViewColumn *column;

		column = gtk_tree_view_get_column(GTK_TREE_VIEW(view), col_idx);
		gtk_tree_view_column_set_resizable(column, TRUE);

		if (col_idx == sym_col) {
			gtk_tree_view_set_expander_column(GTK_TREE_VIEW(view),
							  column);
		}
	}

	gtk_tree_view_set_model(GTK_TREE_VIEW(view), GTK_TREE_MODEL(store));

	g_object_unref(GTK_TREE_MODEL(store));

	for (nd = rb_first(&hists->entries); nd; nd = rb_next(nd)) {
		struct hist_entry *h = rb_entry(nd, struct hist_entry, rb_node);
		GtkTreeIter iter;
		u64 total = hists__total_period(h->hists);
<<<<<<< HEAD
		float percent = 0.0;
=======
		float percent;
>>>>>>> 82b89778

		if (h->filtered)
			continue;

<<<<<<< HEAD
		if (total)
			percent = h->stat.period * 100.0 / total;

=======
		percent = hist_entry__get_percent_limit(h);
>>>>>>> 82b89778
		if (percent < min_pcnt)
			continue;

		gtk_tree_store_append(store, &iter, NULL);

		col_idx = 0;

		perf_hpp__for_each_format(fmt) {
			if (perf_hpp__should_skip(fmt))
				continue;

			if (fmt->color)
				fmt->color(fmt, &hpp, h);
			else
				fmt->entry(fmt, &hpp, h);

			gtk_tree_store_set(store, &iter, col_idx++, s, -1);
		}

		if (symbol_conf.use_callchain && sort__has_sym) {
			if (callchain_param.mode == CHAIN_GRAPH_REL)
<<<<<<< HEAD
				total = h->stat.period;
=======
				total = symbol_conf.cumulate_callchain ?
					h->stat_acc->period : h->stat.period;
>>>>>>> 82b89778

			perf_gtk__add_callchain(&h->sorted_chain, store, &iter,
						sym_col, total);
		}
	}

	gtk_tree_view_set_rules_hint(GTK_TREE_VIEW(view), TRUE);

	g_signal_connect(view, "row-activated",
			 G_CALLBACK(on_row_activated), NULL);
	gtk_container_add(GTK_CONTAINER(window), view);
}

int perf_evlist__gtk_browse_hists(struct perf_evlist *evlist,
				  const char *help,
				  struct hist_browser_timer *hbt __maybe_unused,
				  float min_pcnt)
{
	struct perf_evsel *pos;
	GtkWidget *vbox;
	GtkWidget *notebook;
	GtkWidget *info_bar;
	GtkWidget *statbar;
	GtkWidget *window;

	signal(SIGSEGV, perf_gtk__signal);
	signal(SIGFPE,  perf_gtk__signal);
	signal(SIGINT,  perf_gtk__signal);
	signal(SIGQUIT, perf_gtk__signal);
	signal(SIGTERM, perf_gtk__signal);

	window = gtk_window_new(GTK_WINDOW_TOPLEVEL);

	gtk_window_set_title(GTK_WINDOW(window), "perf report");

	g_signal_connect(window, "delete_event", gtk_main_quit, NULL);

	pgctx = perf_gtk__activate_context(window);
	if (!pgctx)
		return -1;

	vbox = gtk_vbox_new(FALSE, 0);

	notebook = gtk_notebook_new();

	gtk_box_pack_start(GTK_BOX(vbox), notebook, TRUE, TRUE, 0);

	info_bar = perf_gtk__setup_info_bar();
	if (info_bar)
		gtk_box_pack_start(GTK_BOX(vbox), info_bar, FALSE, FALSE, 0);

	statbar = perf_gtk__setup_statusbar();
	gtk_box_pack_start(GTK_BOX(vbox), statbar, FALSE, FALSE, 0);

	gtk_container_add(GTK_CONTAINER(window), vbox);

	evlist__for_each(evlist, pos) {
		struct hists *hists = &pos->hists;
		const char *evname = perf_evsel__name(pos);
		GtkWidget *scrolled_window;
		GtkWidget *tab_label;
		char buf[512];
		size_t size = sizeof(buf);

		if (symbol_conf.event_group) {
			if (!perf_evsel__is_group_leader(pos))
				continue;

			if (pos->nr_members > 1) {
				perf_evsel__group_desc(pos, buf, size);
				evname = buf;
			}
		}

		scrolled_window = gtk_scrolled_window_new(NULL, NULL);

		gtk_scrolled_window_set_policy(GTK_SCROLLED_WINDOW(scrolled_window),
							GTK_POLICY_AUTOMATIC,
							GTK_POLICY_AUTOMATIC);

		perf_gtk__show_hists(scrolled_window, hists, min_pcnt);

		tab_label = gtk_label_new(evname);

		gtk_notebook_append_page(GTK_NOTEBOOK(notebook), scrolled_window, tab_label);
	}

	gtk_widget_show_all(window);

	perf_gtk__resize_window(window);

	gtk_window_set_position(GTK_WINDOW(window), GTK_WIN_POS_CENTER);

	ui_helpline__push(help);

	gtk_main();

	perf_gtk__deactivate_context(&pgctx);

	return 0;
}<|MERGE_RESOLUTION|>--- conflicted
+++ resolved
@@ -198,8 +198,6 @@
 		if (perf_hpp__should_skip(fmt))
 			continue;
 
-<<<<<<< HEAD
-=======
 		/*
 		 * XXX no way to determine where symcol column is..
 		 *     Just use last column for now.
@@ -207,7 +205,6 @@
 		if (perf_hpp__is_sort_entry(fmt))
 			sym_col = col_idx;
 
->>>>>>> 82b89778
 		fmt->header(fmt, &hpp, hists_to_evsel(hists));
 
 		gtk_tree_view_insert_column_with_attributes(GTK_TREE_VIEW(view),
@@ -236,22 +233,12 @@
 		struct hist_entry *h = rb_entry(nd, struct hist_entry, rb_node);
 		GtkTreeIter iter;
 		u64 total = hists__total_period(h->hists);
-<<<<<<< HEAD
-		float percent = 0.0;
-=======
 		float percent;
->>>>>>> 82b89778
 
 		if (h->filtered)
 			continue;
 
-<<<<<<< HEAD
-		if (total)
-			percent = h->stat.period * 100.0 / total;
-
-=======
 		percent = hist_entry__get_percent_limit(h);
->>>>>>> 82b89778
 		if (percent < min_pcnt)
 			continue;
 
@@ -273,12 +260,8 @@
 
 		if (symbol_conf.use_callchain && sort__has_sym) {
 			if (callchain_param.mode == CHAIN_GRAPH_REL)
-<<<<<<< HEAD
-				total = h->stat.period;
-=======
 				total = symbol_conf.cumulate_callchain ?
 					h->stat_acc->period : h->stat.period;
->>>>>>> 82b89778
 
 			perf_gtk__add_callchain(&h->sorted_chain, store, &iter,
 						sym_col, total);
