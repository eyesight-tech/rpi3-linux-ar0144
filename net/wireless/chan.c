--- conflicted
+++ resolved
@@ -82,10 +82,7 @@
 				 int freq, enum nl80211_channel_type chantype)
 {
 	struct ieee80211_channel *chan;
-<<<<<<< HEAD
-=======
 	int err;
->>>>>>> 2f8684ce
 
 	if (!rdev->ops->set_monitor_channel)
 		return -EOPNOTSUPP;
@@ -96,9 +93,6 @@
 	if (!chan)
 		return -EINVAL;
 
-<<<<<<< HEAD
-	return rdev->ops->set_monitor_channel(&rdev->wiphy, chan, chantype);
-=======
 	err = rdev->ops->set_monitor_channel(&rdev->wiphy, chan, chantype);
 	if (!err) {
 		rdev->monitor_channel = chan;
@@ -157,5 +151,4 @@
 	}
 
 	return;
->>>>>>> 2f8684ce
 }