/*
 * AMD Cryptographic Coprocessor (CCP) driver
 *
 * Copyright (C) 2014 Advanced Micro Devices, Inc.
 *
 * Author: Tom Lendacky <thomas.lendacky@amd.com>
 *
 * This program is free software; you can redistribute it and/or modify
 * it under the terms of the GNU General Public License version 2 as
 * published by the Free Software Foundation.
 */

#include <linux/module.h>
#include <linux/kernel.h>
#include <linux/device.h>
#include <linux/platform_device.h>
#include <linux/ioport.h>
#include <linux/dma-mapping.h>
#include <linux/kthread.h>
#include <linux/sched.h>
#include <linux/interrupt.h>
#include <linux/spinlock.h>
#include <linux/delay.h>
#include <linux/ccp.h>
#include <linux/of.h>
#include <linux/of_address.h>
#include <linux/acpi.h>

#include "ccp-dev.h"

struct ccp_platform {
	int coherent;
};

static int ccp_get_irq(struct ccp_device *ccp)
{
	struct device *dev = ccp->dev;
	struct platform_device *pdev = container_of(dev,
					struct platform_device, dev);
	int ret;

	ret = platform_get_irq(pdev, 0);
	if (ret < 0)
		return ret;

	ccp->irq = ret;
	ret = request_irq(ccp->irq, ccp_irq_handler, 0, "ccp", dev);
	if (ret) {
		dev_notice(dev, "unable to allocate IRQ (%d)\n", ret);
		return ret;
	}

	return 0;
}

static int ccp_get_irqs(struct ccp_device *ccp)
{
	struct device *dev = ccp->dev;
	int ret;

	ret = ccp_get_irq(ccp);
	if (!ret)
		return 0;

	/* Couldn't get an interrupt */
	dev_notice(dev, "could not enable interrupts (%d)\n", ret);

	return ret;
}

static void ccp_free_irqs(struct ccp_device *ccp)
{
	struct device *dev = ccp->dev;

	free_irq(ccp->irq, dev);
}

static struct resource *ccp_find_mmio_area(struct ccp_device *ccp)
{
	struct device *dev = ccp->dev;
	struct platform_device *pdev = container_of(dev,
					struct platform_device, dev);
	struct resource *ior;

	ior = platform_get_resource(pdev, IORESOURCE_MEM, 0);
	if (ior && (resource_size(ior) >= 0x800))
		return ior;

	return NULL;
}

static int ccp_platform_probe(struct platform_device *pdev)
{
	struct ccp_device *ccp;
	struct ccp_platform *ccp_platform;
	struct device *dev = &pdev->dev;
<<<<<<< HEAD
=======
	struct acpi_device *adev = ACPI_COMPANION(dev);
	enum dev_dma_attr attr;
>>>>>>> 29dbe1f0
	struct resource *ior;
	int ret;

	ret = -ENOMEM;
	ccp = ccp_alloc_struct(dev);
	if (!ccp)
		goto e_err;

	ccp_platform = devm_kzalloc(dev, sizeof(*ccp_platform), GFP_KERNEL);
	if (!ccp_platform)
		goto e_err;

	ccp->dev_specific = ccp_platform;
	ccp->get_irq = ccp_get_irqs;
	ccp->free_irq = ccp_free_irqs;

	ior = ccp_find_mmio_area(ccp);
	ccp->io_map = devm_ioremap_resource(dev, ior);
	if (IS_ERR(ccp->io_map)) {
		ret = PTR_ERR(ccp->io_map);
		goto e_err;
	}
	ccp->io_regs = ccp->io_map;

	attr = device_get_dma_attr(dev);
	if (attr == DEV_DMA_NOT_SUPPORTED) {
		dev_err(dev, "DMA is not supported");
		goto e_err;
	}

	ccp_platform->coherent = (attr == DEV_DMA_COHERENT);
	if (ccp_platform->coherent)
		ccp->axcache = CACHE_WB_NO_ALLOC;
	else
		ccp->axcache = CACHE_NONE;

	ret = dma_set_mask_and_coherent(dev, DMA_BIT_MASK(48));
	if (ret) {
		dev_err(dev, "dma_set_mask_and_coherent failed (%d)\n", ret);
		goto e_err;
	}

	dev_set_drvdata(dev, ccp);

	ret = ccp_init(ccp);
	if (ret)
		goto e_err;

	dev_notice(dev, "enabled\n");

	return 0;

e_err:
	dev_notice(dev, "initialization failed\n");
	return ret;
}

static int ccp_platform_remove(struct platform_device *pdev)
{
	struct device *dev = &pdev->dev;
	struct ccp_device *ccp = dev_get_drvdata(dev);

	ccp_destroy(ccp);

	dev_notice(dev, "disabled\n");

	return 0;
}

#ifdef CONFIG_PM
static int ccp_platform_suspend(struct platform_device *pdev,
				pm_message_t state)
{
	struct device *dev = &pdev->dev;
	struct ccp_device *ccp = dev_get_drvdata(dev);
	unsigned long flags;
	unsigned int i;

	spin_lock_irqsave(&ccp->cmd_lock, flags);

	ccp->suspending = 1;

	/* Wake all the queue kthreads to prepare for suspend */
	for (i = 0; i < ccp->cmd_q_count; i++)
		wake_up_process(ccp->cmd_q[i].kthread);

	spin_unlock_irqrestore(&ccp->cmd_lock, flags);

	/* Wait for all queue kthreads to say they're done */
	while (!ccp_queues_suspended(ccp))
		wait_event_interruptible(ccp->suspend_queue,
					 ccp_queues_suspended(ccp));

	return 0;
}

static int ccp_platform_resume(struct platform_device *pdev)
{
	struct device *dev = &pdev->dev;
	struct ccp_device *ccp = dev_get_drvdata(dev);
	unsigned long flags;
	unsigned int i;

	spin_lock_irqsave(&ccp->cmd_lock, flags);

	ccp->suspending = 0;

	/* Wake up all the kthreads */
	for (i = 0; i < ccp->cmd_q_count; i++) {
		ccp->cmd_q[i].suspended = 0;
		wake_up_process(ccp->cmd_q[i].kthread);
	}

	spin_unlock_irqrestore(&ccp->cmd_lock, flags);

	return 0;
}
#endif

#ifdef CONFIG_ACPI
static const struct acpi_device_id ccp_acpi_match[] = {
	{ "AMDI0C00", 0 },
	{ },
};
MODULE_DEVICE_TABLE(acpi, ccp_acpi_match);
#endif

#ifdef CONFIG_OF
static const struct of_device_id ccp_of_match[] = {
	{ .compatible = "amd,ccp-seattle-v1a" },
	{ },
};
MODULE_DEVICE_TABLE(of, ccp_of_match);
#endif

static struct platform_driver ccp_platform_driver = {
	.driver = {
		.name = "ccp",
#ifdef CONFIG_ACPI
		.acpi_match_table = ccp_acpi_match,
#endif
#ifdef CONFIG_OF
		.of_match_table = ccp_of_match,
#endif
	},
	.probe = ccp_platform_probe,
	.remove = ccp_platform_remove,
#ifdef CONFIG_PM
	.suspend = ccp_platform_suspend,
	.resume = ccp_platform_resume,
#endif
};

int ccp_platform_init(void)
{
	return platform_driver_register(&ccp_platform_driver);
}

void ccp_platform_exit(void)
{
	platform_driver_unregister(&ccp_platform_driver);
}<|MERGE_RESOLUTION|>--- conflicted
+++ resolved
@@ -94,11 +94,7 @@
 	struct ccp_device *ccp;
 	struct ccp_platform *ccp_platform;
 	struct device *dev = &pdev->dev;
-<<<<<<< HEAD
-=======
-	struct acpi_device *adev = ACPI_COMPANION(dev);
 	enum dev_dma_attr attr;
->>>>>>> 29dbe1f0
 	struct resource *ior;
 	int ret;
 
